--- conflicted
+++ resolved
@@ -1,5 +1,4 @@
-<<<<<<< HEAD
-﻿//// Copyright (c) 2020 Yann Crumeyrolle. All rights reserved.
+//// Copyright (c) 2020 Yann Crumeyrolle. All rights reserved.
 //// Licensed under the MIT license. See LICENSE in the project root for license information.
 
 //using System;
@@ -207,617 +206,4 @@
 //            }
 //        }
 //    }
-//}
-=======
-﻿// Copyright (c) 2020 Yann Crumeyrolle. All rights reserved.
-// Licensed under the MIT license. See LICENSE in the project root for license information.
-
-using System;
-using System.Buffers;
-using System.Collections.Generic;
-using System.Diagnostics;
-using System.Diagnostics.CodeAnalysis;
-using System.Linq;
-using System.Runtime.CompilerServices;
-using System.Runtime.InteropServices;
-using System.Text;
-using System.Text.Json;
-using JsonWebToken.Internal;
-
-namespace JsonWebToken
-{
-    /// <summary>
-    /// Reads and validates a JWT.
-    /// </summary>
-    public sealed partial class JwtReader
-    {
-        private readonly IKeyProvider[] _encryptionKeyProviders;
-        private readonly JwtHeaderCache _headerCache = new JwtHeaderCache();
-
-        /// <summary>
-        /// Initializes a new instance of <see cref="JwtReader"/>.
-        /// </summary>
-        /// <param name="encryptionKeyProviders"></param>
-        public JwtReader(ICollection<IKeyProvider> encryptionKeyProviders)
-        {
-            if (encryptionKeyProviders is null)
-            {
-                ThrowHelper.ThrowArgumentNullException(ExceptionArgument.encryptionKeyProviders);
-            }
-
-            _encryptionKeyProviders = encryptionKeyProviders.Where(p => p != null).ToArray();
-        }
-
-        /// <summary>
-        /// Initializes a new instance of <see cref="JwtReader"/>.
-        /// </summary>
-        /// <param name="encryptionKeys"></param>
-        public JwtReader(params Jwk[] encryptionKeys)
-           : this(new Jwks(encryptionKeys))
-        {
-        }
-
-        /// <summary>
-        /// Initializes a new instance of <see cref="JwtReader"/>.
-        /// </summary>
-        /// <param name="encryptionKeyProvider"></param>
-        public JwtReader(IKeyProvider encryptionKeyProvider)
-            : this(new[] { encryptionKeyProvider })
-        {
-        }
-
-        /// <summary>
-        /// Initializes a new instance of <see cref="JwtReader"/>.
-        /// </summary>
-        /// <param name="encryptionKeys"></param>
-        public JwtReader(Jwks encryptionKeys)
-            : this(new StaticKeyProvider(encryptionKeys))
-        {
-        }
-
-        /// <summary>
-        /// Initializes a new instance of <see cref="JwtReader"/>.
-        /// </summary>
-        /// <param name="encryptionKey"></param>
-        public JwtReader(Jwk encryptionKey)
-            : this(new Jwks(encryptionKey))
-        {
-        }
-
-        /// <summary>
-        /// Initializes a new instance of <see cref="JwtReader"/>.
-        /// </summary>
-        public JwtReader()
-            : this(Array.Empty<IKeyProvider>())
-        {
-        }
-
-        /// <summary>
-        /// Defines whether the header will be cached. Default is <c>true</c>.
-        /// </summary>
-        public bool EnableHeaderCaching { get; set; } = true;
-
-        /// <summary>
-        /// Reads and validates a JWT encoded as a JWS or JWE in compact serialized format.
-        /// </summary>
-        /// <param name="token">The JWT encoded as JWE or JWS</param>
-        /// <param name="policy">The validation policy.</param>
-        public TokenValidationResult TryReadToken(string token, TokenValidationPolicy policy)
-        {
-            if (token is null)
-            {
-                ThrowHelper.ThrowArgumentNullException(ExceptionArgument.token);
-            }
-
-            if (policy is null)
-            {
-                ThrowHelper.ThrowArgumentNullException(ExceptionArgument.policy);
-            }
-
-            if (token.Length == 0)
-            {
-                return TokenValidationResult.MalformedToken();
-            }
-
-            int length = Utf8.GetMaxByteCount(token.Length);
-            if (length > policy.MaximumTokenSizeInBytes)
-            {
-                return TokenValidationResult.MalformedToken();
-            }
-
-            byte[]? utf8ArrayToReturnToPool = null;
-            var utf8Token = length <= Constants.MaxStackallocBytes
-                  ? stackalloc byte[length]
-                  : (utf8ArrayToReturnToPool = ArrayPool<byte>.Shared.Rent(length));
-            try
-            {
-                int bytesWritten = Utf8.GetBytes(token, utf8Token);
-                return TryReadToken(utf8Token.Slice(0, bytesWritten), policy);
-            }
-            finally
-            {
-                if (utf8ArrayToReturnToPool != null)
-                {
-                    ArrayPool<byte>.Shared.Return(utf8ArrayToReturnToPool);
-                }
-            }
-        }
-
-        /// <summary>
-        /// Reads and validates a JWT encoded as a JWS or JWE in compact serialized format.
-        /// </summary>
-        /// <param name="utf8Token">The JWT encoded as JWE or JWS.</param>
-        /// <param name="policy">The validation policy.</param>
-        public TokenValidationResult TryReadToken(in ReadOnlySequence<byte> utf8Token, TokenValidationPolicy policy)
-        {
-            if (utf8Token.IsSingleSegment)
-            {
-                return TryReadToken(utf8Token.First.Span, policy);
-            }
-
-            return TryReadToken(utf8Token.ToArray(), policy);
-        }
-
-        /// <summary>
-        /// Reads and validates a JWT encoded as a JWS or JWE in compact serialized format.
-        /// </summary>
-        /// <param name="utf8Token">The JWT encoded as JWE or JWS.</param>
-        /// <param name="policy">The validation policy.</param>
-        public TokenValidationResult TryReadToken(ReadOnlySpan<byte> utf8Token, TokenValidationPolicy policy)
-        {
-            if (policy is null)
-            {
-                ThrowHelper.ThrowArgumentNullException(ExceptionArgument.policy);
-            }
-
-            TokenValidationResult result;
-            if (utf8Token.IsEmpty)
-            {
-                result = TokenValidationResult.MalformedToken();
-                goto TokenAnalyzed;
-            }
-
-            if (utf8Token.Length > policy.MaximumTokenSizeInBytes)
-            {
-                result = TokenValidationResult.MalformedToken();
-                goto TokenAnalyzed;
-            }
-
-            Span<TokenSegment> segments = stackalloc TokenSegment[Constants.JweSegmentCount];
-            ref TokenSegment segmentsRef = ref MemoryMarshal.GetReference(segments);
-            int segmentCount = Tokenizer.Tokenize(utf8Token, ref segmentsRef);
-            if (segmentCount < Constants.JwsSegmentCount)
-            {
-                result = TokenValidationResult.MalformedToken();
-                goto TokenAnalyzed;
-            }
-
-            var headerSegment = segmentsRef;
-            if (headerSegment.IsEmpty)
-            {
-                result = TokenValidationResult.MalformedToken();
-                goto TokenAnalyzed;
-            }
-
-            JwtHeader? header;
-            var rawHeader = utf8Token.Slice(0, headerSegment.Length);
-            int headerJsonDecodedLength = Base64Url.GetArraySizeRequiredToDecode(rawHeader.Length);
-            int payloadjsonDecodedLength;
-            int jsonBufferLength;
-            if (segmentCount == Constants.JwsSegmentCount)
-            {
-                payloadjsonDecodedLength = Base64Url.GetArraySizeRequiredToDecode(Unsafe.Add(ref segmentsRef, 1).Length);
-                jsonBufferLength = Math.Max(headerJsonDecodedLength, payloadjsonDecodedLength);
-            }
-            else
-            {
-                payloadjsonDecodedLength = 0;
-                jsonBufferLength = headerJsonDecodedLength;
-            }
-
-            byte[]? jsonBufferToReturnToPool = null;
-            var jsonBuffer = jsonBufferLength <= Constants.MaxStackallocBytes
-              ? stackalloc byte[jsonBufferLength]
-              : (jsonBufferToReturnToPool = ArrayPool<byte>.Shared.Rent(jsonBufferLength));
-            try
-            {
-                if (EnableHeaderCaching)
-                {
-                    if (!_headerCache.TryGetHeader(rawHeader, out header))
-                    {
-                        header = GetJsonHeader(rawHeader, jsonBuffer.Slice(0, headerJsonDecodedLength), policy);
-                        _headerCache.AddHeader(rawHeader, header);
-                    }
-                }
-                else
-                {
-                    header = GetJsonHeader(rawHeader, jsonBuffer.Slice(0, rawHeader.Length), policy);
-                }
-
-                result = policy.TryValidateHeader(header);
-                if (result.Succedeed)
-                {
-                    result = segmentCount switch
-                    {
-                        Constants.JwsSegmentCount => TryReadJws(utf8Token, jsonBuffer.Slice(0, payloadjsonDecodedLength), policy, ref segmentsRef, header),
-                        Constants.JweSegmentCount => TryReadJwe(utf8Token, policy, rawHeader, ref segmentsRef, header),
-                        _ => TokenValidationResult.MalformedToken(),
-                    };
-                }
-            }
-            catch (FormatException formatException)
-            {
-                result = TokenValidationResult.MalformedToken(formatException);
-                goto TokenAnalyzed;
-            }
-            catch (JsonException readerException)
-            {
-                result = TokenValidationResult.MalformedToken(readerException);
-                goto TokenAnalyzed;
-            }
-            catch (InvalidOperationException invalidOperationException) when (invalidOperationException.InnerException is DecoderFallbackException)
-            {
-                result = TokenValidationResult.MalformedToken(invalidOperationException);
-                goto TokenAnalyzed;
-            }
-            finally
-            {
-                if (jsonBufferToReturnToPool != null)
-                {
-                    ArrayPool<byte>.Shared.Return(jsonBufferToReturnToPool);
-                }
-            }
-
-        TokenAnalyzed:
-            return result;
-        }
-
-        private TokenValidationResult TryReadJwe(
-            ReadOnlySpan<byte> utf8Buffer,
-            TokenValidationPolicy policy,
-            ReadOnlySpan<byte> rawHeader,
-            ref TokenSegment segments,
-            JwtHeader header)
-        {
-            TokenSegment encryptionKeySegment = Unsafe.Add(ref segments, 1);
-            TokenSegment ivSegment = Unsafe.Add(ref segments, 2);
-            TokenSegment ciphertextSegment = Unsafe.Add(ref segments, 3);
-            TokenSegment authenticationTagSegment = Unsafe.Add(ref segments, 4);
-            var enc = header.EncryptionAlgorithm;
-            if (enc is null)
-            {
-                return TokenValidationResult.MissingEncryptionAlgorithm();
-            }
-
-            if (!TryGetContentEncryptionKeys(header, utf8Buffer.Slice(encryptionKeySegment.Start, encryptionKeySegment.Length), enc, out var keys))
-            {
-                return TokenValidationResult.EncryptionKeyNotFound();
-            }
-
-            var rawInitializationVector = utf8Buffer.Slice(ivSegment.Start, ivSegment.Length);
-            var rawCiphertext = utf8Buffer.Slice(ciphertextSegment.Start, ciphertextSegment.Length);
-            var rawAuthenticationTag = utf8Buffer.Slice(authenticationTagSegment.Start, authenticationTagSegment.Length);
-
-            int decryptedLength = Base64Url.GetArraySizeRequiredToDecode(rawCiphertext.Length);
-            byte[]? decryptedArrayToReturnToPool = null;
-            var decryptedBytes = decryptedLength <= Constants.MaxStackallocBytes
-                  ? stackalloc byte[decryptedLength]
-                  : (decryptedArrayToReturnToPool = ArrayPool<byte>.Shared.Rent(decryptedLength));
-
-            try
-            {
-                if (TryDecryptToken(keys, rawHeader, rawCiphertext, rawInitializationVector, rawAuthenticationTag, enc, decryptedBytes, out SymmetricJwk? decryptionKey, out int bytesWritten))
-                {
-                    decryptedBytes = decryptedBytes.Slice(0, bytesWritten);
-                }
-                else
-                {
-                    return TokenValidationResult.DecryptionFailed();
-                }
-
-                bool compressed;
-                ReadOnlySequence<byte> decompressedBytes = default;
-                var zip = header.CompressionAlgorithm;
-                if (zip is null)
-                {
-                    compressed = false;
-                }
-                else
-                {
-                    Compressor compressor = zip.Compressor;
-                    if (compressor is null)
-                    {
-                        return TokenValidationResult.InvalidHeader(HeaderParameters.ZipUtf8);
-                    }
-
-                    try
-                    {
-                        compressed = true;
-                        decompressedBytes = compressor.Decompress(decryptedBytes);
-                    }
-                    catch (Exception e)
-                    {
-                        return TokenValidationResult.DecompressionFailed(e);
-                    }
-                }
-
-                Jwt jwe;
-                if (policy.IgnoreNestedToken)
-                {
-                    jwe = new Jwt(header, compressed ? decompressedBytes.ToArray() : decryptedBytes.ToArray(), decryptionKey);
-                }
-                else
-                {
-                    var decryptionResult = compressed
-                        ? TryReadToken(decompressedBytes, policy)
-                        : TryReadToken(decryptedBytes, policy);
-                    if (!(decryptionResult.Token is null) && decryptionResult.Succedeed)
-                    {
-                        jwe = new Jwt(header, decryptionResult.Token, decryptionKey);
-                    }
-                    else
-                    {
-                        if (decryptionResult.Status == TokenValidationStatus.MalformedToken && !policy.HasValidation)
-                        {
-                            // The decrypted payload is not a nested JWT
-                            jwe = new Jwt(header, compressed ? decompressedBytes.ToArray() : decryptedBytes.ToArray(), decryptionKey);
-                        }
-                        else
-                        {
-                            return decryptionResult;
-                        }
-                    }
-                }
-
-                return TokenValidationResult.Success(jwe);
-            }
-            finally
-            {
-                if (decryptedArrayToReturnToPool != null)
-                {
-                    ArrayPool<byte>.Shared.Return(decryptedArrayToReturnToPool);
-                }
-            }
-        }
-
-        private static TokenValidationResult TryReadJws(
-            ReadOnlySpan<byte> utf8Buffer,
-            Span<byte> jsonBuffer,
-            TokenValidationPolicy policy,
-            ref TokenSegment segments,
-            JwtHeader header)
-        {
-            TokenSegment headerSegment = segments;
-            TokenSegment payloadSegment = Unsafe.Add(ref segments, 1);
-            TokenSegment signatureSegment = Unsafe.Add(ref segments, 2);
-            var rawPayload = utf8Buffer.Slice(payloadSegment.Start, payloadSegment.Length);
-            var result = policy.TryValidateSignature(header, utf8Buffer.Slice(headerSegment.Start, headerSegment.Length + payloadSegment.Length + 1), utf8Buffer.Slice(signatureSegment.Start, signatureSegment.Length));
-            if (!result.Succedeed)
-            {
-                return TokenValidationResult.SignatureValidationFailed(result);
-            }
-
-            Exception malformedException;
-            JwtPayload payload;
-            try
-            {
-                payload = GetJsonPayload(rawPayload, jsonBuffer, policy);
-            }
-            catch (FormatException formatException)
-            {
-                malformedException = formatException;
-                goto Malformed;
-            }
-            catch (JsonException readerException)
-            {
-                malformedException = readerException;
-                goto Malformed;
-            }
-            catch (InvalidOperationException invalidOperationException) when (invalidOperationException.InnerException is DecoderFallbackException)
-            {
-                malformedException = invalidOperationException;
-                goto Malformed;
-            }
-
-            Jwt jws = new Jwt(header, payload, result.SigningKey);
-            return policy.TryValidateJwt(jws);
-
-        Malformed:
-            return TokenValidationResult.MalformedToken(exception: malformedException);
-        }
-
-        private static JwtPayload GetJsonPayload(ReadOnlySpan<byte> data, Span<byte> buffer, TokenValidationPolicy policy)
-        {
-            Base64Url.Decode(data, buffer);
-            return JwtPayloadParser.ParsePayload(buffer, policy);
-        }
-
-        private static JwtHeader GetJsonHeader(ReadOnlySpan<byte> data, Span<byte> buffer, TokenValidationPolicy policy)
-        {
-            Base64Url.Decode(data, buffer);
-            return JwtHeaderParser.ParseHeader(buffer, policy);
-        }
-
-        private static bool TryDecryptToken(
-            List<SymmetricJwk> keys,
-            ReadOnlySpan<byte> rawHeader,
-            ReadOnlySpan<byte> rawCiphertext,
-            ReadOnlySpan<byte> rawInitializationVector,
-            ReadOnlySpan<byte> rawAuthenticationTag,
-            EncryptionAlgorithm encryptionAlgorithm,
-            Span<byte> decryptedBytes,
-            [NotNullWhen(true)] out SymmetricJwk? key,
-            out int bytesWritten)
-        {
-            int ciphertextLength = Base64Url.GetArraySizeRequiredToDecode(rawCiphertext.Length);
-            int initializationVectorLength = Base64Url.GetArraySizeRequiredToDecode(rawInitializationVector.Length);
-            int authenticationTagLength = Base64Url.GetArraySizeRequiredToDecode(rawAuthenticationTag.Length);
-            int headerLength = rawHeader.Length;
-            int bufferLength = ciphertextLength + headerLength + initializationVectorLength + authenticationTagLength;
-            byte[]? arrayToReturn = null;
-            Span<byte> buffer = bufferLength < Constants.MaxStackallocBytes
-                ? stackalloc byte[bufferLength]
-                : (arrayToReturn = ArrayPool<byte>.Shared.Rent(bufferLength));
-
-            Span<byte> ciphertext = buffer.Slice(0, ciphertextLength);
-            Span<byte> header = buffer.Slice(ciphertextLength, headerLength);
-            Span<byte> initializationVector = buffer.Slice(ciphertextLength + headerLength, initializationVectorLength);
-            Span<byte> authenticationTag = buffer.Slice(ciphertextLength + headerLength + initializationVectorLength, authenticationTagLength);
-            try
-            {
-                Base64Url.Decode(rawCiphertext, ciphertext, out int _, out int ciphertextBytesWritten);
-                Debug.Assert(ciphertext.Length == ciphertextBytesWritten);
-
-                char[]? headerArrayToReturn = null;
-                try
-                {
-                    int utf8HeaderLength = Utf8.GetMaxCharCount(header.Length);
-                    Span<char> utf8Header = utf8HeaderLength < Constants.MaxStackallocBytes
-                        ? stackalloc char[utf8HeaderLength]
-                        : (headerArrayToReturn = ArrayPool<char>.Shared.Rent(utf8HeaderLength));
-
-                    utf8HeaderLength = Utf8.GetChars(rawHeader, utf8Header);
-                    Ascii.GetBytes(utf8Header.Slice(0, utf8HeaderLength), header);
-                }
-                finally
-                {
-                    if (headerArrayToReturn != null)
-                    {
-                        ArrayPool<char>.Shared.Return(headerArrayToReturn);
-                    }
-                }
-
-                Base64Url.Decode(rawInitializationVector, initializationVector, out int _, out int ivBytesWritten);
-                Debug.Assert(initializationVector.Length == ivBytesWritten);
-
-                Base64Url.Decode(rawAuthenticationTag, authenticationTag, out int _, out int authenticationTagBytesWritten);
-                Debug.Assert(authenticationTag.Length == authenticationTagBytesWritten);
-
-                bytesWritten = 0;
-                var decryptor = encryptionAlgorithm.Decryptor;
-
-                for (int i = 0; i < keys.Count; i++)
-                {
-                    key = keys[i];
-                    if (decryptor.TryDecrypt(
-                        key.K,
-                        ciphertext,
-                        header,
-                        initializationVector,
-                        authenticationTag,
-                        decryptedBytes,
-                        out bytesWritten))
-                    {
-                        return true;
-                    }
-                }
-
-                key = null;
-                return false;
-            }
-            finally
-            {
-                if (arrayToReturn != null)
-                {
-                    ArrayPool<byte>.Shared.Return(arrayToReturn);
-                }
-            }
-        }
-
-        private bool TryGetContentEncryptionKeys(JwtHeader header, ReadOnlySpan<byte> rawEncryptedKey, EncryptionAlgorithm enc, [NotNullWhen(true)] out List<SymmetricJwk>? keys)
-        {
-            KeyManagementAlgorithm? alg = header.KeyManagementAlgorithm;
-
-            if (alg is null)
-            {
-                keys = null;
-                return false;
-            }
-            else if (alg == KeyManagementAlgorithm.Direct)
-            {
-                keys = new List<SymmetricJwk>(1);
-                for (int i = 0; i < _encryptionKeyProviders.Length; i++)
-                {
-                    var keySet = _encryptionKeyProviders[i].GetKeys(header);
-                    for (int j = 0; j < keySet.Length; j++)
-                    {
-                        var key = keySet[j];
-                        if (key is SymmetricJwk symJwk && symJwk.CanUseForKeyWrapping(alg))
-                        {
-                            keys.Add(symJwk);
-                        }
-                    }
-                }
-            }
-            else
-            {
-                int decodedSize = Base64Url.GetArraySizeRequiredToDecode(rawEncryptedKey.Length);
-
-                byte[]? encryptedKeyToReturnToPool = null;
-                byte[]? unwrappedKeyToReturnToPool = null;
-                Span<byte> encryptedKey = decodedSize <= Constants.MaxStackallocBytes ?
-                    stackalloc byte[decodedSize] :
-                    encryptedKeyToReturnToPool = ArrayPool<byte>.Shared.Rent(decodedSize);
-                try
-                {
-                    var operationResult = Base64Url.Decode(rawEncryptedKey, encryptedKey, out _, out int bytesWritten);
-                    Debug.Assert(operationResult == OperationStatus.Done);
-                    encryptedKey = encryptedKey.Slice(0, bytesWritten);
-
-                    var keyUnwrappers = new List<(int, KeyUnwrapper)>(1);
-                    int maxKeyUnwrapSize = 0;
-                    for (int i = 0; i < _encryptionKeyProviders.Length; i++)
-                    {
-                        var keySet = _encryptionKeyProviders[i].GetKeys(header);
-                        for (int j = 0; j < keySet.Length; j++)
-                        {
-                            var key = keySet[j];
-                            if (key.CanUseForKeyWrapping(alg))
-                            {
-                                if (key.TryGetKeyUnwrapper(enc, alg, out var keyUnwrapper))
-                                {
-                                    int keyUnwrapSize = keyUnwrapper.GetKeyUnwrapSize(encryptedKey.Length);
-                                    keyUnwrappers.Add((keyUnwrapSize, keyUnwrapper));
-                                    if (maxKeyUnwrapSize < keyUnwrapSize)
-                                    {
-                                        maxKeyUnwrapSize = keyUnwrapSize;
-                                    }
-                                }
-                            }
-                        }
-                    }
-
-                    keys = new List<SymmetricJwk>(1);
-                    Span<byte> unwrappedKey = maxKeyUnwrapSize <= Constants.MaxStackallocBytes ?
-                        stackalloc byte[maxKeyUnwrapSize] :
-                        unwrappedKeyToReturnToPool = ArrayPool<byte>.Shared.Rent(maxKeyUnwrapSize);
-                    for (int i = 0; i < keyUnwrappers.Count; i++)
-                    {
-                        var kpv = keyUnwrappers[i];
-                        var temporaryUnwrappedKey = unwrappedKey.Length != kpv.Item1 ? unwrappedKey.Slice(0, kpv.Item1) : unwrappedKey;
-                        if (kpv.Item2.TryUnwrapKey(encryptedKey, temporaryUnwrappedKey, header, out int keyUnwrappedBytesWritten))
-                        {
-                            var jwk = new SymmetricJwk(unwrappedKey.Slice(0, keyUnwrappedBytesWritten).ToArray());
-                            keys.Add(jwk);
-                        }
-                    }
-                }
-                finally
-                {
-                    if (encryptedKeyToReturnToPool != null)
-                    {
-                        ArrayPool<byte>.Shared.Return(encryptedKeyToReturnToPool, true);
-                    }
-
-                    if (unwrappedKeyToReturnToPool != null)
-                    {
-                        ArrayPool<byte>.Shared.Return(unwrappedKeyToReturnToPool, true);
-                    }
-                }
-            }
-
-            return keys.Count != 0;
-        }
-    }
-}
->>>>>>> 386c80c9
+//}