--- conflicted
+++ resolved
@@ -1,29 +1,16 @@
-<<<<<<< HEAD
 ﻿using Xunit;
 using JsonWebToken.Cryptography;
-=======
-﻿using JsonWebToken.Internal;
-using Xunit;
->>>>>>> de3eec9a
 
 namespace JsonWebToken.Tests.Cryptography
 {
 #if SUPPORT_SIMD
     public class Aes128NiTests : Aes128Tests
     {
-<<<<<<< HEAD
         private protected override AesDecryptor CreateDecryptor()
-          => new Aes128CbcDecryptor();
+            => System.Runtime.Intrinsics.X86.Aes.IsSupported ? (AesDecryptor)new Aes128CbcDecryptor() : new AesCbcDecryptor(EncryptionAlgorithm.Aes128CbcHmacSha256);
 
         private protected override AesEncryptor CreateEncryptor()
-            => new Aes128CbcEncryptor();
-=======
-        protected override AesDecryptor CreateDecryptor()
-            => System.Runtime.Intrinsics.X86.Aes.IsSupported ? (AesDecryptor)new Aes128CbcDecryptor() : new AesCbcDecryptor(EncryptionAlgorithm.Aes128CbcHmacSha256);
-
-        protected override AesEncryptor CreateEncryptor()
             => System.Runtime.Intrinsics.X86.Aes.IsSupported ? (AesEncryptor)new Aes128CbcEncryptor() : new AesCbcEncryptor(EncryptionAlgorithm.Aes128CbcHmacSha256);
->>>>>>> de3eec9a
     }
 #endif
 
