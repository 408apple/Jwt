--- conflicted
+++ resolved
@@ -1,28 +1,16 @@
-<<<<<<< HEAD
 ﻿using System;
 using JsonWebToken.Cryptography;
-=======
-﻿using JsonWebToken.Internal;
->>>>>>> de3eec9a
 
 namespace JsonWebToken.Tests.Cryptography
 {
 #if SUPPORT_SIMD
     public class Aes256NiTests : Aes256Tests
     {
-<<<<<<< HEAD
         private protected override AesDecryptor CreateDecryptor()
-          => new Aes256CbcDecryptor();
+             => System.Runtime.Intrinsics.X86.Aes.IsSupported? (AesDecryptor) new Aes256CbcDecryptor() : new AesCbcDecryptor(EncryptionAlgorithm.Aes256CbcHmacSha512);
 
         private protected override AesEncryptor CreateEncryptor()
-            => new Aes256CbcEncryptor();
-=======
-        protected override AesDecryptor CreateDecryptor()
-             => System.Runtime.Intrinsics.X86.Aes.IsSupported? (AesDecryptor) new Aes256CbcDecryptor() : new AesCbcDecryptor(EncryptionAlgorithm.Aes256CbcHmacSha512);
-
-        protected override AesEncryptor CreateEncryptor()
             => System.Runtime.Intrinsics.X86.Aes.IsSupported ? (AesEncryptor)new Aes256CbcEncryptor() : new AesCbcEncryptor(EncryptionAlgorithm.Aes256CbcHmacSha512);
->>>>>>> de3eec9a
     }
 #endif
 }